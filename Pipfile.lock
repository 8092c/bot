{
    "_meta": {
        "hash": {
            "sha256": "f9f28d3d98e12f92c179e6d88444d1a9ad57557683b7116a91f0b1650d399848"
        },
        "pipfile-spec": 6,
        "requires": {
            "python_version": "3.8"
        },
        "sources": [
            {
                "name": "pypi",
                "url": "https://pypi.python.org/simple",
                "verify_ssl": true
            }
        ]
    },
    "default": {
        "aio-pika": {
            "hashes": [
                "sha256:9773440a89840941ac3099a7720bf9d51e8764a484066b82ede4d395660ff430",
                "sha256:a8065be3c722eb8f9fff8c0e7590729e7782202cdb9363d9830d7d5d47b45c7c"
            ],
            "index": "pypi",
            "version": "==6.7.1"
        },
        "aiodns": {
            "hashes": [
                "sha256:815fdef4607474295d68da46978a54481dd1e7be153c7d60f9e72773cd38d77d",
                "sha256:aaa5ac584f40fe778013df0aa6544bf157799bd3f608364b451840ed2c8688de"
            ],
            "index": "pypi",
            "version": "==2.0.0"
        },
        "aiohttp": {
            "hashes": [
                "sha256:0b795072bb1bf87b8620120a6373a3c61bfcb8da7e5c2377f4bb23ff4f0b62c9",
                "sha256:0d438c8ca703b1b714e82ed5b7a4412c82577040dadff479c08405e2a715564f",
                "sha256:16a3cb5df5c56f696234ea9e65e227d1ebe9c18aa774d36ff42f532139066a5f",
                "sha256:1edfd82a98c5161497bbb111b2b70c0813102ad7e0aa81cbeb34e64c93863005",
                "sha256:2406dc1dda01c7f6060ab586e4601f18affb7a6b965c50a8c90ff07569cf782a",
                "sha256:2858b2504c8697beb9357be01dc47ef86438cc1cb36ecb6991796d19475faa3e",
                "sha256:2a7b7640167ab536c3cb90cfc3977c7094f1c5890d7eeede8b273c175c3910fd",
                "sha256:3228b7a51e3ed533f5472f54f70fd0b0a64c48dc1649a0f0e809bec312934d7a",
                "sha256:328b552513d4f95b0a2eea4c8573e112866107227661834652a8984766aa7656",
                "sha256:39f4b0a6ae22a1c567cb0630c30dd082481f95c13ca528dc501a7766b9c718c0",
                "sha256:3b0036c978cbcc4a4512278e98e3e6d9e6b834dc973206162eddf98b586ef1c6",
                "sha256:3ea8c252d8df5e9166bcf3d9edced2af132f4ead8ac422eac723c5781063709a",
                "sha256:41608c0acbe0899c852281978492f9ce2c6fbfaf60aff0cefc54a7c4516b822c",
                "sha256:59d11674964b74a81b149d4ceaff2b674b3b0e4d0f10f0be1533e49c4a28408b",
                "sha256:5e479df4b2d0f8f02133b7e4430098699450e1b2a826438af6bec9a400530957",
                "sha256:684850fb1e3e55c9220aad007f8386d8e3e477c4ec9211ae54d968ecdca8c6f9",
                "sha256:6ccc43d68b81c424e46192a778f97da94ee0630337c9bbe5b2ecc9b0c1c59001",
                "sha256:6d42debaf55450643146fabe4b6817bb2a55b23698b0434107e892a43117285e",
                "sha256:710376bf67d8ff4500a31d0c207b8941ff4fba5de6890a701d71680474fe2a60",
                "sha256:756ae7efddd68d4ea7d89c636b703e14a0c686688d42f588b90778a3c2fc0564",
                "sha256:77149002d9386fae303a4a162e6bce75cc2161347ad2ba06c2f0182561875d45",
                "sha256:78e2f18a82b88cbc37d22365cf8d2b879a492faedb3f2975adb4ed8dfe994d3a",
                "sha256:7d9b42127a6c0bdcc25c3dcf252bb3ddc70454fac593b1b6933ae091396deb13",
                "sha256:8389d6044ee4e2037dca83e3f6994738550f6ee8cfb746762283fad9b932868f",
                "sha256:9c1a81af067e72261c9cbe33ea792893e83bc6aa987bfbd6fdc1e5e7b22777c4",
                "sha256:c1e0920909d916d3375c7a1fdb0b1c78e46170e8bb42792312b6eb6676b2f87f",
                "sha256:c68fdf21c6f3573ae19c7ee65f9ff185649a060c9a06535e9c3a0ee0bbac9235",
                "sha256:c733ef3bdcfe52a1a75564389bad4064352274036e7e234730526d155f04d914",
                "sha256:c9c58b0b84055d8bc27b7df5a9d141df4ee6ff59821f922dd73155861282f6a3",
                "sha256:d03abec50df423b026a5aa09656bd9d37f1e6a49271f123f31f9b8aed5dc3ea3",
                "sha256:d2cfac21e31e841d60dc28c0ec7d4ec47a35c608cb8906435d47ef83ffb22150",
                "sha256:dcc119db14757b0c7bce64042158307b9b1c76471e655751a61b57f5a0e4d78e",
                "sha256:df3a7b258cc230a65245167a202dd07320a5af05f3d41da1488ba0fa05bc9347",
                "sha256:df48a623c58180874d7407b4d9ec06a19b84ed47f60a3884345b1a5099c1818b",
                "sha256:e1b95972a0ae3f248a899cdbac92ba2e01d731225f566569311043ce2226f5e7",
                "sha256:f326b3c1bbfda5b9308252ee0dcb30b612ee92b0e105d4abec70335fab5b1245",
                "sha256:f411cb22115cb15452d099fec0ee636b06cf81bfb40ed9c02d30c8dc2bc2e3d1"
            ],
            "index": "pypi",
            "version": "==3.7.3"
        },
        "aioping": {
            "hashes": [
                "sha256:8900ef2f5a589ba0c12aaa9c2d586f5371820d468d21b374ddb47ef5fc8f297c",
                "sha256:f983d86acab3a04c322731ce88d42c55d04d2842565fc8532fe10c838abfd275"
            ],
            "index": "pypi",
            "version": "==0.3.1"
        },
        "aioredis": {
            "hashes": [
                "sha256:15f8af30b044c771aee6787e5ec24694c048184c7b9e54c3b60c750a4b93273a",
                "sha256:b61808d7e97b7cd5a92ed574937a079c9387fdadd22bfbfa7ad2fd319ecc26e3"
            ],
            "index": "pypi",
            "version": "==1.3.1"
        },
        "aiormq": {
            "hashes": [
                "sha256:8218dd9f7198d6e7935855468326bbacf0089f926c70baa8dd92944cb2496573",
                "sha256:e584dac13a242589aaf42470fd3006cb0dc5aed6506cbd20357c7ec8bbe4a89e"
            ],
            "markers": "python_version >= '3.6'",
            "version": "==3.3.1"
        },
        "alabaster": {
            "hashes": [
                "sha256:446438bdcca0e05bd45ea2de1668c1d9b032e1a9154c2c259092d77031ddd359",
                "sha256:a661d72d58e6ea8a57f7a86e37d86716863ee5e92788398526d58b26a4e4dc02"
            ],
            "version": "==0.7.12"
        },
        "async-rediscache": {
            "extras": [
                "fakeredis"
            ],
            "hashes": [
                "sha256:6be8a657d724ccbcfb1946d29a80c3478c5f9ecd2f78a0a26d2f4013a622258f",
                "sha256:c25e4fff73f64d20645254783c3224a4c49e083e3fab67c44f17af944c5e26af"
            ],
            "index": "pypi",
            "markers": "python_version ~= '3.7'",
            "version": "==0.1.4"
        },
        "async-timeout": {
            "hashes": [
                "sha256:0c3c816a028d47f659d6ff5c745cb2acf1f966da1fe5c19c77a70282b25f4c5f",
                "sha256:4291ca197d287d274d0b6cb5d6f8f8f82d434ed288f962539ff18cc9012f9ea3"
            ],
            "markers": "python_full_version >= '3.5.3'",
            "version": "==3.0.1"
        },
        "attrs": {
            "hashes": [
                "sha256:31b2eced602aa8423c2aea9c76a724617ed67cf9513173fd3a4f03e3a929c7e6",
                "sha256:832aa3cde19744e49938b91fea06d69ecb9e649c93ba974535d08ad92164f700"
            ],
            "markers": "python_version >= '2.7' and python_version not in '3.0, 3.1, 3.2, 3.3'",
            "version": "==20.3.0"
        },
        "babel": {
            "hashes": [
                "sha256:9d35c22fcc79893c3ecc85ac4a56cde1ecf3f19c540bba0922308a6c06ca6fa5",
                "sha256:da031ab54472314f210b0adcff1588ee5d1d1d0ba4dbd07b94dba82bde791e05"
            ],
            "markers": "python_version >= '2.7' and python_version not in '3.0, 3.1, 3.2, 3.3'",
            "version": "==2.9.0"
        },
        "beautifulsoup4": {
            "hashes": [
                "sha256:4c98143716ef1cb40bf7f39a8e3eec8f8b009509e74904ba3a7b315431577e35",
                "sha256:84729e322ad1d5b4d25f805bfa05b902dd96450f43842c4e99067d5e1369eb25",
                "sha256:fff47e031e34ec82bf17e00da8f592fe7de69aeea38be00523c04623c04fb666"
            ],
            "index": "pypi",
            "version": "==4.9.3"
        },
        "certifi": {
            "hashes": [
                "sha256:1a4995114262bffbc2413b159f2a1a480c969de6e6eb13ee966d470af86af59c",
                "sha256:719a74fb9e33b9bd44cc7f3a8d94bc35e4049deebe19ba7d8e108280cfd59830"
            ],
            "version": "==2020.12.5"
        },
        "cffi": {
            "hashes": [
                "sha256:00a1ba5e2e95684448de9b89888ccd02c98d512064b4cb987d48f4b40aa0421e",
                "sha256:00e28066507bfc3fe865a31f325c8391a1ac2916219340f87dfad602c3e48e5d",
                "sha256:045d792900a75e8b1e1b0ab6787dd733a8190ffcf80e8c8ceb2fb10a29ff238a",
                "sha256:0638c3ae1a0edfb77c6765d487fee624d2b1ee1bdfeffc1f0b58c64d149e7eec",
                "sha256:105abaf8a6075dc96c1fe5ae7aae073f4696f2905fde6aeada4c9d2926752362",
                "sha256:155136b51fd733fa94e1c2ea5211dcd4c8879869008fc811648f16541bf99668",
                "sha256:1a465cbe98a7fd391d47dce4b8f7e5b921e6cd805ef421d04f5f66ba8f06086c",
                "sha256:1d2c4994f515e5b485fd6d3a73d05526aa0fcf248eb135996b088d25dfa1865b",
                "sha256:2c24d61263f511551f740d1a065eb0212db1dbbbbd241db758f5244281590c06",
                "sha256:51a8b381b16ddd370178a65360ebe15fbc1c71cf6f584613a7ea08bfad946698",
                "sha256:594234691ac0e9b770aee9fcdb8fa02c22e43e5c619456efd0d6c2bf276f3eb2",
                "sha256:5cf4be6c304ad0b6602f5c4e90e2f59b47653ac1ed9c662ed379fe48a8f26b0c",
                "sha256:64081b3f8f6f3c3de6191ec89d7dc6c86a8a43911f7ecb422c60e90c70be41c7",
                "sha256:6bc25fc545a6b3d57b5f8618e59fc13d3a3a68431e8ca5fd4c13241cd70d0009",
                "sha256:798caa2a2384b1cbe8a2a139d80734c9db54f9cc155c99d7cc92441a23871c03",
                "sha256:7c6b1dece89874d9541fc974917b631406233ea0440d0bdfbb8e03bf39a49b3b",
                "sha256:840793c68105fe031f34d6a086eaea153a0cd5c491cde82a74b420edd0a2b909",
                "sha256:8d6603078baf4e11edc4168a514c5ce5b3ba6e3e9c374298cb88437957960a53",
                "sha256:9cc46bc107224ff5b6d04369e7c595acb700c3613ad7bcf2e2012f62ece80c35",
                "sha256:9f7a31251289b2ab6d4012f6e83e58bc3b96bd151f5b5262467f4bb6b34a7c26",
                "sha256:9ffb888f19d54a4d4dfd4b3f29bc2c16aa4972f1c2ab9c4ab09b8ab8685b9c2b",
                "sha256:a5ed8c05548b54b998b9498753fb9cadbfd92ee88e884641377d8a8b291bcc01",
                "sha256:a7711edca4dcef1a75257b50a2fbfe92a65187c47dab5a0f1b9b332c5919a3fb",
                "sha256:af5c59122a011049aad5dd87424b8e65a80e4a6477419c0c1015f73fb5ea0293",
                "sha256:b18e0a9ef57d2b41f5c68beefa32317d286c3d6ac0484efd10d6e07491bb95dd",
                "sha256:b4e248d1087abf9f4c10f3c398896c87ce82a9856494a7155823eb45a892395d",
                "sha256:ba4e9e0ae13fc41c6b23299545e5ef73055213e466bd107953e4a013a5ddd7e3",
                "sha256:c6332685306b6417a91b1ff9fae889b3ba65c2292d64bd9245c093b1b284809d",
                "sha256:d5ff0621c88ce83a28a10d2ce719b2ee85635e85c515f12bac99a95306da4b2e",
                "sha256:d9efd8b7a3ef378dd61a1e77367f1924375befc2eba06168b6ebfa903a5e59ca",
                "sha256:df5169c4396adc04f9b0a05f13c074df878b6052430e03f50e68adf3a57aa28d",
                "sha256:ebb253464a5d0482b191274f1c8bf00e33f7e0b9c66405fbffc61ed2c839c775",
                "sha256:ec80dc47f54e6e9a78181ce05feb71a0353854cc26999db963695f950b5fb375",
                "sha256:f032b34669220030f905152045dfa27741ce1a6db3324a5bc0b96b6c7420c87b",
                "sha256:f60567825f791c6f8a592f3c6e3bd93dd2934e3f9dac189308426bd76b00ef3b",
                "sha256:f803eaa94c2fcda012c047e62bc7a51b0bdabda1cad7a92a522694ea2d76e49f"
            ],
            "version": "==1.14.4"
        },
        "chardet": {
            "hashes": [
                "sha256:84ab92ed1c4d4f16916e05906b6b75a6c0fb5db821cc65e70cbd64a3e2a5eaae",
                "sha256:fc323ffcaeaed0e0a02bf4d117757b98aed530d9ed4531e3e15460124c106691"
            ],
            "version": "==3.0.4"
        },
        "colorama": {
            "hashes": [
                "sha256:5941b2b48a20143d2267e95b1c2a7603ce057ee39fd88e7329b0c292aa16869b",
                "sha256:9f47eda37229f68eee03b24b9748937c7dc3868f906e8ba69fbcbdd3bc5dc3e2"
            ],
            "index": "pypi",
            "markers": "sys_platform == 'win32'",
            "version": "==0.4.4"
        },
        "coloredlogs": {
            "hashes": [
                "sha256:7ef1a7219870c7f02c218a2f2877ce68f2f8e087bb3a55bd6fbaa2a4362b4d52",
                "sha256:e244a892f9d97ffd2c60f15bf1d2582ef7f9ac0f848d132249004184785702b3"
            ],
            "index": "pypi",
            "version": "==14.3"
        },
        "deepdiff": {
            "hashes": [
                "sha256:59fc1e3e7a28dd0147b0f2b00e3e27181f0f0ef4286b251d5f214a5bcd9a9bc4",
                "sha256:91360be1d9d93b1d9c13ae9c5048fa83d9cff17a88eb30afaa0d7ff2d0fee17d"
            ],
            "index": "pypi",
            "version": "==4.3.2"
        },
        "discord.py": {
            "hashes": [
                "sha256:3df148daf6fbcc7ab5b11042368a3cd5f7b730b62f09fb5d3cbceff59bcfbb12",
                "sha256:ba8be99ff1b8c616f7b6dcb700460d0222b29d4c11048e74366954c465fdd05f"
            ],
            "index": "pypi",
            "version": "==1.6.0"
        },
        "docutils": {
            "hashes": [
                "sha256:0c5b78adfbf7762415433f5515cd5c9e762339e23369dbe8000d84a4bf4ab3af",
                "sha256:c2de3a60e9e7d07be26b7f2b00ca0309c207e06c100f9cc2a94931fc75a478fc"
            ],
            "markers": "python_version >= '2.7' and python_version not in '3.0, 3.1, 3.2, 3.3, 3.4'",
            "version": "==0.16"
        },
        "emoji": {
            "hashes": [
                "sha256:e42da4f8d648f8ef10691bc246f682a1ec6b18373abfd9be10ec0b398823bd11"
            ],
            "index": "pypi",
            "version": "==0.6.0"
        },
        "fakeredis": {
            "hashes": [
                "sha256:01cb47d2286825a171fb49c0e445b1fa9307087e07cbb3d027ea10dbff108b6a",
                "sha256:2c6041cf0225889bc403f3949838b2c53470a95a9e2d4272422937786f5f8f73"
            ],
            "version": "==1.4.5"
        },
        "feedparser": {
            "hashes": [
                "sha256:bd030652c2d08532c034c27fcd7c85868e7fa3cb2b17f230a44a6bbc92519bf9",
                "sha256:cd2485472e41471632ed3029d44033ee420ad0b57111db95c240c9160a85831c",
                "sha256:ce875495c90ebd74b179855449040003a1beb40cd13d5f037a0654251e260b02"
            ],
            "index": "pypi",
            "version": "==5.2.1"
        },
        "fuzzywuzzy": {
            "hashes": [
                "sha256:45016e92264780e58972dca1b3d939ac864b78437422beecebb3095f8efd00e8",
                "sha256:928244b28db720d1e0ee7587acf660ea49d7e4c632569cad4f1cd7e68a5f0993"
            ],
            "index": "pypi",
            "version": "==0.18.0"
        },
        "hiredis": {
            "hashes": [
                "sha256:06a039208f83744a702279b894c8cf24c14fd63c59cd917dcde168b79eef0680",
                "sha256:0a909bf501459062aa1552be1461456518f367379fdc9fdb1f2ca5e4a1fdd7c0",
                "sha256:18402d9e54fb278cb9a8c638df6f1550aca36a009d47ecf5aa263a38600f35b0",
                "sha256:1e4cbbc3858ec7e680006e5ca590d89a5e083235988f26a004acf7244389ac01",
                "sha256:23344e3c2177baf6975fbfa361ed92eb7d36d08f454636e5054b3faa7c2aff8a",
                "sha256:289b31885b4996ce04cadfd5fc03d034dce8e2a8234479f7c9e23b9e245db06b",
                "sha256:2c1c570ae7bf1bab304f29427e2475fe1856814312c4a1cf1cd0ee133f07a3c6",
                "sha256:2c227c0ed371771ffda256034427320870e8ea2e4fd0c0a618c766e7c49aad73",
                "sha256:3bb9b63d319402cead8bbd9dd55dca3b667d2997e9a0d8a1f9b6cc274db4baee",
                "sha256:3ef2183de67b59930d2db8b8e8d4d58e00a50fcc5e92f4f678f6eed7a1c72d55",
                "sha256:43b8ed3dbfd9171e44c554cb4acf4ee4505caa84c5e341858b50ea27dd2b6e12",
                "sha256:47bcf3c5e6c1e87ceb86cdda2ee983fa0fe56a999e6185099b3c93a223f2fa9b",
                "sha256:5263db1e2e1e8ae30500cdd75a979ff99dcc184201e6b4b820d0de74834d2323",
                "sha256:5b1451727f02e7acbdf6aae4e06d75f66ee82966ff9114550381c3271a90f56c",
                "sha256:6996883a8a6ff9117cbb3d6f5b0dcbbae6fb9e31e1a3e4e2f95e0214d9a1c655",
                "sha256:6c96f64a54f030366657a54bb90b3093afc9c16c8e0dfa29fc0d6dbe169103a5",
                "sha256:7332d5c3e35154cd234fd79573736ddcf7a0ade7a986db35b6196b9171493e75",
                "sha256:7885b6f32c4a898e825bb7f56f36a02781ac4a951c63e4169f0afcf9c8c30dfb",
                "sha256:7b0f63f10a166583ab744a58baad04e0f52cfea1ac27bfa1b0c21a48d1003c23",
                "sha256:819f95d4eba3f9e484dd115ab7ab72845cf766b84286a00d4ecf76d33f1edca1",
                "sha256:8968eeaa4d37a38f8ca1f9dbe53526b69628edc9c42229a5b2f56d98bb828c1f",
                "sha256:89ebf69cb19a33d625db72d2ac589d26e936b8f7628531269accf4a3196e7872",
                "sha256:8daecd778c1da45b8bd54fd41ffcd471a86beed3d8e57a43acf7a8d63bba4058",
                "sha256:955ba8ea73cf3ed8bd2f963b4cb9f8f0dcb27becd2f4b3dd536fd24c45533454",
                "sha256:964f18a59f5a64c0170f684c417f4fe3e695a536612e13074c4dd5d1c6d7c882",
                "sha256:969843fbdfbf56cdb71da6f0bdf50f9985b8b8aeb630102945306cf10a9c6af2",
                "sha256:996021ef33e0f50b97ff2d6b5f422a0fe5577de21a8873b58a779a5ddd1c3132",
                "sha256:9e9c9078a7ce07e6fce366bd818be89365a35d2e4b163268f0ca9ba7e13bb2f6",
                "sha256:a04901757cb0fb0f5602ac11dda48f5510f94372144d06c2563ba56c480b467c",
                "sha256:a7bf1492429f18d205f3a818da3ff1f242f60aa59006e53dee00b4ef592a3363",
                "sha256:aa0af2deb166a5e26e0d554b824605e660039b161e37ed4f01b8d04beec184f3",
                "sha256:abfb15a6a7822f0fae681785cb38860e7a2cb1616a708d53df557b3d76c5bfd4",
                "sha256:b253fe4df2afea4dfa6b1fa8c5fef212aff8bcaaeb4207e81eed05cb5e4a7919",
                "sha256:b27f082f47d23cffc4cf1388b84fdc45c4ef6015f906cd7e0d988d9e35d36349",
                "sha256:b33aea449e7f46738811fbc6f0b3177c6777a572207412bbbf6f525ffed001ae",
                "sha256:b44f9421c4505c548435244d74037618f452844c5d3c67719d8a55e2613549da",
                "sha256:bcc371151d1512201d0214c36c0c150b1dc64f19c2b1a8c9cb1d7c7c15ebd93f",
                "sha256:c2851deeabd96d3f6283e9c6b26e0bfed4de2dc6fb15edf913e78b79fc5909ed",
                "sha256:cdfd501c7ac5b198c15df800a3a34c38345f5182e5f80770caf362bccca65628",
                "sha256:d2c0caffa47606d6d7c8af94ba42547bd2a441f06c74fd90a1ffe328524a6c64",
                "sha256:dcb2db95e629962db5a355047fb8aefb012df6c8ae608930d391619dbd96fd86",
                "sha256:e0eeb9c112fec2031927a1745788a181d0eecbacbed941fc5c4f7bc3f7b273bf",
                "sha256:e154891263306200260d7f3051982774d7b9ef35af3509d5adbbe539afd2610c",
                "sha256:e2e023a42dcbab8ed31f97c2bcdb980b7fbe0ada34037d87ba9d799664b58ded",
                "sha256:e64be68255234bb489a574c4f2f8df7029c98c81ec4d160d6cd836e7f0679390",
                "sha256:e82d6b930e02e80e5109b678c663a9ed210680ded81c1abaf54635d88d1da298"
            ],
            "markers": "python_version >= '2.7' and python_version not in '3.0, 3.1, 3.2, 3.3'",
            "version": "==1.1.0"
        },
        "humanfriendly": {
            "hashes": [
                "sha256:066562956639ab21ff2676d1fda0b5987e985c534fc76700a19bd54bcb81121d",
                "sha256:d5c731705114b9ad673754f3317d9fa4c23212f36b29bdc4272a892eafc9bc72"
            ],
            "markers": "python_version >= '2.7' and python_version not in '3.0, 3.1, 3.2, 3.3, 3.4'",
            "version": "==9.1"
        },
        "idna": {
            "hashes": [
                "sha256:b307872f855b18632ce0c21c5e45be78c0ea7ae4c15c828c20788b26921eb3f6",
                "sha256:b97d804b1e9b523befed77c48dacec60e6dcb0b5391d57af6a65a312a90648c0"
            ],
            "markers": "python_version >= '2.7' and python_version not in '3.0, 3.1, 3.2, 3.3'",
            "version": "==2.10"
        },
        "imagesize": {
            "hashes": [
                "sha256:6965f19a6a2039c7d48bca7dba2473069ff854c36ae6f19d2cde309d998228a1",
                "sha256:b1f6b5a4eab1f73479a50fb79fcf729514a900c341d8503d62a62dbc4127a2b1"
            ],
            "markers": "python_version >= '2.7' and python_version not in '3.0, 3.1, 3.2, 3.3'",
            "version": "==1.2.0"
        },
        "jinja2": {
            "hashes": [
                "sha256:89aab215427ef59c34ad58735269eb58b1a5808103067f7bb9d5836c651b3bb0",
                "sha256:f0a4641d3cf955324a89c04f3d94663aa4d638abe8f733ecd3582848e1c37035"
            ],
            "markers": "python_version >= '2.7' and python_version not in '3.0, 3.1, 3.2, 3.3, 3.4'",
            "version": "==2.11.2"
        },
        "lxml": {
            "hashes": [
                "sha256:0448576c148c129594d890265b1a83b9cd76fd1f0a6a04620753d9a6bcfd0a4d",
                "sha256:127f76864468d6630e1b453d3ffbbd04b024c674f55cf0a30dc2595137892d37",
                "sha256:1471cee35eba321827d7d53d104e7b8c593ea3ad376aa2df89533ce8e1b24a01",
                "sha256:2363c35637d2d9d6f26f60a208819e7eafc4305ce39dc1d5005eccc4593331c2",
                "sha256:2e5cc908fe43fe1aa299e58046ad66981131a66aea3129aac7770c37f590a644",
                "sha256:2e6fd1b8acd005bd71e6c94f30c055594bbd0aa02ef51a22bbfa961ab63b2d75",
                "sha256:366cb750140f221523fa062d641393092813b81e15d0e25d9f7c6025f910ee80",
                "sha256:42ebca24ba2a21065fb546f3e6bd0c58c3fe9ac298f3a320147029a4850f51a2",
                "sha256:4e751e77006da34643ab782e4a5cc21ea7b755551db202bc4d3a423b307db780",
                "sha256:4fb85c447e288df535b17ebdebf0ec1cf3a3f1a8eba7e79169f4f37af43c6b98",
                "sha256:50c348995b47b5a4e330362cf39fc503b4a43b14a91c34c83b955e1805c8e308",
                "sha256:535332fe9d00c3cd455bd3dd7d4bacab86e2d564bdf7606079160fa6251caacf",
                "sha256:535f067002b0fd1a4e5296a8f1bf88193080ff992a195e66964ef2a6cfec5388",
                "sha256:5be4a2e212bb6aa045e37f7d48e3e1e4b6fd259882ed5a00786f82e8c37ce77d",
                "sha256:60a20bfc3bd234d54d49c388950195d23a5583d4108e1a1d47c9eef8d8c042b3",
                "sha256:648914abafe67f11be7d93c1a546068f8eff3c5fa938e1f94509e4a5d682b2d8",
                "sha256:681d75e1a38a69f1e64ab82fe4b1ed3fd758717bed735fb9aeaa124143f051af",
                "sha256:68a5d77e440df94011214b7db907ec8f19e439507a70c958f750c18d88f995d2",
                "sha256:69a63f83e88138ab7642d8f61418cf3180a4d8cd13995df87725cb8b893e950e",
                "sha256:6e4183800f16f3679076dfa8abf2db3083919d7e30764a069fb66b2b9eff9939",
                "sha256:6fd8d5903c2e53f49e99359b063df27fdf7acb89a52b6a12494208bf61345a03",
                "sha256:791394449e98243839fa822a637177dd42a95f4883ad3dec2a0ce6ac99fb0a9d",
                "sha256:7a7669ff50f41225ca5d6ee0a1ec8413f3a0d8aa2b109f86d540887b7ec0d72a",
                "sha256:7e9eac1e526386df7c70ef253b792a0a12dd86d833b1d329e038c7a235dfceb5",
                "sha256:7ee8af0b9f7de635c61cdd5b8534b76c52cd03536f29f51151b377f76e214a1a",
                "sha256:8246f30ca34dc712ab07e51dc34fea883c00b7ccb0e614651e49da2c49a30711",
                "sha256:8c88b599e226994ad4db29d93bc149aa1aff3dc3a4355dd5757569ba78632bdf",
                "sha256:923963e989ffbceaa210ac37afc9b906acebe945d2723e9679b643513837b089",
                "sha256:94d55bd03d8671686e3f012577d9caa5421a07286dd351dfef64791cf7c6c505",
                "sha256:97db258793d193c7b62d4e2586c6ed98d51086e93f9a3af2b2034af01450a74b",
                "sha256:a9d6bc8642e2c67db33f1247a77c53476f3a166e09067c0474facb045756087f",
                "sha256:cd11c7e8d21af997ee8079037fff88f16fda188a9776eb4b81c7e4c9c0a7d7fc",
                "sha256:d8d3d4713f0c28bdc6c806a278d998546e8efc3498949e3ace6e117462ac0a5e",
                "sha256:e0bfe9bb028974a481410432dbe1b182e8191d5d40382e5b8ff39cdd2e5c5931",
                "sha256:f4822c0660c3754f1a41a655e37cb4dbbc9be3d35b125a37fab6f82d47674ebc",
                "sha256:f83d281bb2a6217cd806f4cf0ddded436790e66f393e124dfe9731f6b3fb9afe",
                "sha256:fc37870d6716b137e80d19241d0e2cff7a7643b925dfa49b4c8ebd1295eb506e"
            ],
            "index": "pypi",
            "version": "==4.6.2"
        },
        "markdownify": {
            "hashes": [
                "sha256:30be8340724e706c9e811c27fe8c1542cf74a15b46827924fff5c54b40dd9b0d",
                "sha256:a69588194fd76634f0139d6801b820fd652dc5eeba9530e90d323dfdc0155252"
            ],
            "index": "pypi",
            "version": "==0.5.3"
        },
        "markupsafe": {
            "hashes": [
                "sha256:00bc623926325b26bb9605ae9eae8a215691f33cae5df11ca5424f06f2d1f473",
                "sha256:09027a7803a62ca78792ad89403b1b7a73a01c8cb65909cd876f7fcebd79b161",
                "sha256:09c4b7f37d6c648cb13f9230d847adf22f8171b1ccc4d5682398e77f40309235",
                "sha256:1027c282dad077d0bae18be6794e6b6b8c91d58ed8a8d89a89d59693b9131db5",
                "sha256:13d3144e1e340870b25e7b10b98d779608c02016d5184cfb9927a9f10c689f42",
                "sha256:24982cc2533820871eba85ba648cd53d8623687ff11cbb805be4ff7b4c971aff",
                "sha256:29872e92839765e546828bb7754a68c418d927cd064fd4708fab9fe9c8bb116b",
                "sha256:43a55c2930bbc139570ac2452adf3d70cdbb3cfe5912c71cdce1c2c6bbd9c5d1",
                "sha256:46c99d2de99945ec5cb54f23c8cd5689f6d7177305ebff350a58ce5f8de1669e",
                "sha256:500d4957e52ddc3351cabf489e79c91c17f6e0899158447047588650b5e69183",
                "sha256:535f6fc4d397c1563d08b88e485c3496cf5784e927af890fb3c3aac7f933ec66",
                "sha256:596510de112c685489095da617b5bcbbac7dd6384aeebeda4df6025d0256a81b",
                "sha256:62fe6c95e3ec8a7fad637b7f3d372c15ec1caa01ab47926cfdf7a75b40e0eac1",
                "sha256:6788b695d50a51edb699cb55e35487e430fa21f1ed838122d722e0ff0ac5ba15",
                "sha256:6dd73240d2af64df90aa7c4e7481e23825ea70af4b4922f8ede5b9e35f78a3b1",
                "sha256:717ba8fe3ae9cc0006d7c451f0bb265ee07739daf76355d06366154ee68d221e",
                "sha256:79855e1c5b8da654cf486b830bd42c06e8780cea587384cf6545b7d9ac013a0b",
                "sha256:7c1699dfe0cf8ff607dbdcc1e9b9af1755371f92a68f706051cc8c37d447c905",
                "sha256:88e5fcfb52ee7b911e8bb6d6aa2fd21fbecc674eadd44118a9cc3863f938e735",
                "sha256:8defac2f2ccd6805ebf65f5eeb132adcf2ab57aa11fdf4c0dd5169a004710e7d",
                "sha256:98c7086708b163d425c67c7a91bad6e466bb99d797aa64f965e9d25c12111a5e",
                "sha256:9add70b36c5666a2ed02b43b335fe19002ee5235efd4b8a89bfcf9005bebac0d",
                "sha256:9bf40443012702a1d2070043cb6291650a0841ece432556f784f004937f0f32c",
                "sha256:ade5e387d2ad0d7ebf59146cc00c8044acbd863725f887353a10df825fc8ae21",
                "sha256:b00c1de48212e4cc9603895652c5c410df699856a2853135b3967591e4beebc2",
                "sha256:b1282f8c00509d99fef04d8ba936b156d419be841854fe901d8ae224c59f0be5",
                "sha256:b2051432115498d3562c084a49bba65d97cf251f5a331c64a12ee7e04dacc51b",
                "sha256:ba59edeaa2fc6114428f1637ffff42da1e311e29382d81b339c1817d37ec93c6",
                "sha256:c8716a48d94b06bb3b2524c2b77e055fb313aeb4ea620c8dd03a105574ba704f",
                "sha256:cd5df75523866410809ca100dc9681e301e3c27567cf498077e8551b6d20e42f",
                "sha256:cdb132fc825c38e1aeec2c8aa9338310d29d337bebbd7baa06889d09a60a1fa2",
                "sha256:e249096428b3ae81b08327a63a485ad0878de3fb939049038579ac0ef61e17e7",
                "sha256:e8313f01ba26fbbe36c7be1966a7b7424942f670f38e666995b88d012765b9be"
            ],
            "markers": "python_version >= '2.7' and python_version not in '3.0, 3.1, 3.2, 3.3'",
            "version": "==1.1.1"
        },
        "more-itertools": {
            "hashes": [
                "sha256:8e1a2a43b2f2727425f2b5839587ae37093f19153dc26c0927d1048ff6557330",
                "sha256:b3a9005928e5bed54076e6e549c792b306fddfe72b2d1d22dd63d42d5d3899cf"
            ],
            "index": "pypi",
            "version": "==8.6.0"
        },
        "multidict": {
            "hashes": [
                "sha256:018132dbd8688c7a69ad89c4a3f39ea2f9f33302ebe567a879da8f4ca73f0d0a",
                "sha256:051012ccee979b2b06be928a6150d237aec75dd6bf2d1eeeb190baf2b05abc93",
                "sha256:05c20b68e512166fddba59a918773ba002fdd77800cad9f55b59790030bab632",
                "sha256:07b42215124aedecc6083f1ce6b7e5ec5b50047afa701f3442054373a6deb656",
                "sha256:0e3c84e6c67eba89c2dbcee08504ba8644ab4284863452450520dad8f1e89b79",
                "sha256:0e929169f9c090dae0646a011c8b058e5e5fb391466016b39d21745b48817fd7",
                "sha256:1ab820665e67373de5802acae069a6a05567ae234ddb129f31d290fc3d1aa56d",
                "sha256:25b4e5f22d3a37ddf3effc0710ba692cfc792c2b9edfb9c05aefe823256e84d5",
                "sha256:2e68965192c4ea61fff1b81c14ff712fc7dc15d2bd120602e4a3494ea6584224",
                "sha256:2f1a132f1c88724674271d636e6b7351477c27722f2ed789f719f9e3545a3d26",
                "sha256:37e5438e1c78931df5d3c0c78ae049092877e5e9c02dd1ff5abb9cf27a5914ea",
                "sha256:3a041b76d13706b7fff23b9fc83117c7b8fe8d5fe9e6be45eee72b9baa75f348",
                "sha256:3a4f32116f8f72ecf2a29dabfb27b23ab7cdc0ba807e8459e59a93a9be9506f6",
                "sha256:46c73e09ad374a6d876c599f2328161bcd95e280f84d2060cf57991dec5cfe76",
                "sha256:46dd362c2f045095c920162e9307de5ffd0a1bfbba0a6e990b344366f55a30c1",
                "sha256:4b186eb7d6ae7c06eb4392411189469e6a820da81447f46c0072a41c748ab73f",
                "sha256:54fd1e83a184e19c598d5e70ba508196fd0bbdd676ce159feb412a4a6664f952",
                "sha256:585fd452dd7782130d112f7ddf3473ffdd521414674c33876187e101b588738a",
                "sha256:5cf3443199b83ed9e955f511b5b241fd3ae004e3cb81c58ec10f4fe47c7dce37",
                "sha256:6a4d5ce640e37b0efcc8441caeea8f43a06addace2335bd11151bc02d2ee31f9",
                "sha256:7df80d07818b385f3129180369079bd6934cf70469f99daaebfac89dca288359",
                "sha256:806068d4f86cb06af37cd65821554f98240a19ce646d3cd24e1c33587f313eb8",
                "sha256:830f57206cc96ed0ccf68304141fec9481a096c4d2e2831f311bde1c404401da",
                "sha256:929006d3c2d923788ba153ad0de8ed2e5ed39fdbe8e7be21e2f22ed06c6783d3",
                "sha256:9436dc58c123f07b230383083855593550c4d301d2532045a17ccf6eca505f6d",
                "sha256:9dd6e9b1a913d096ac95d0399bd737e00f2af1e1594a787e00f7975778c8b2bf",
                "sha256:ace010325c787c378afd7f7c1ac66b26313b3344628652eacd149bdd23c68841",
                "sha256:b47a43177a5e65b771b80db71e7be76c0ba23cc8aa73eeeb089ed5219cdbe27d",
                "sha256:b797515be8743b771aa868f83563f789bbd4b236659ba52243b735d80b29ed93",
                "sha256:b7993704f1a4b204e71debe6095150d43b2ee6150fa4f44d6d966ec356a8d61f",
                "sha256:d5c65bdf4484872c4af3150aeebe101ba560dcfb34488d9a8ff8dbcd21079647",
                "sha256:d81eddcb12d608cc08081fa88d046c78afb1bf8107e6feab5d43503fea74a635",
                "sha256:dc862056f76443a0db4509116c5cd480fe1b6a2d45512a653f9a855cc0517456",
                "sha256:ecc771ab628ea281517e24fd2c52e8f31c41e66652d07599ad8818abaad38cda",
                "sha256:f200755768dc19c6f4e2b672421e0ebb3dd54c38d5a4f262b872d8cfcc9e93b5",
                "sha256:f21756997ad8ef815d8ef3d34edd98804ab5ea337feedcd62fb52d22bf531281",
                "sha256:fc13a9524bc18b6fb6e0dbec3533ba0496bbed167c56d0aabefd965584557d80"
            ],
            "markers": "python_version >= '3.6'",
            "version": "==5.1.0"
        },
        "ordered-set": {
            "hashes": [
                "sha256:ba93b2df055bca202116ec44b9bead3df33ea63a7d5827ff8e16738b97f33a95"
            ],
            "markers": "python_version >= '3.5'",
            "version": "==4.0.2"
        },
        "packaging": {
            "hashes": [
                "sha256:24e0da08660a87484d1602c30bb4902d74816b6985b93de36926f5bc95741858",
                "sha256:78598185a7008a470d64526a8059de9aaa449238f280fc9eb6b13ba6c4109093"
            ],
            "markers": "python_version >= '2.7' and python_version not in '3.0, 3.1, 3.2, 3.3'",
            "version": "==20.8"
        },
        "pamqp": {
            "hashes": [
                "sha256:2f81b5c186f668a67f165193925b6bfd83db4363a6222f599517f29ecee60b02",
                "sha256:5cd0f5a85e89f20d5f8e19285a1507788031cfca4a9ea6f067e3cf18f5e294e8"
            ],
            "version": "==2.3.0"
        },
        "pycares": {
            "hashes": [
                "sha256:050f00b39ed77ea8a4e555f09417d4b1a6b5baa24bb9531a3e15d003d2319b3f",
                "sha256:0a24d2e580a8eb567140d7b69f12cb7de90c836bd7b6488ec69394d308605ac3",
                "sha256:0c5bd1f6f885a219d5e972788d6eef7b8043b55c3375a845e5399638436e0bba",
                "sha256:11c628402cc8fc8ef461076d4e47f88afc1f8609989ebbff0dbffcd54c97239f",
                "sha256:18dfd4fd300f570d6c4536c1d987b7b7673b2a9d14346592c5d6ed716df0d104",
                "sha256:1917b82494907a4a342db420bc4dd5bac355a5fa3984c35ba9bf51422b020b48",
                "sha256:1b90fa00a89564df059fb18e796458864cc4e00cb55e364dbf921997266b7c55",
                "sha256:1d8d177c40567de78108a7835170f570ab04f09084bfd32df9919c0eaec47aa1",
                "sha256:236286f81664658b32c141c8e79d20afc3d54f6e2e49dfc8b702026be7265855",
                "sha256:2e4f74677542737fb5af4ea9a2e415ec5ab31aa67e7b8c3c969fdb15c069f679",
                "sha256:48a7750f04e69e1f304f4332b755728067e7c4b1abe2760bba1cacd9ff7a847a",
                "sha256:7d86e62b700b21401ffe7fd1bbfe91e08489416fecae99c6570ab023c6896022",
                "sha256:7e2d7effd08d2e5a3cb95d98a7286ebab71ab2fbce84fa93cc2dd56caf7240dd",
                "sha256:81edb016d9e43dde7473bc3999c29cdfee3a6b67308fed1ea21049f458e83ae0",
                "sha256:96c90e11b4a4c7c0b8ff5aaaae969c5035493136586043ff301979aae0623941",
                "sha256:9a0a1845f8cb2e62332bca0aaa9ad5494603ac43fb60d510a61d5b5b170d7216",
                "sha256:a05bbfdfd41f8410a905a818f329afe7510cbd9ee65c60f8860a72b6c64ce5dc",
                "sha256:a5089fd660f0b0d228b14cdaa110d0d311edfa5a63f800618dbf1321dcaef66b",
                "sha256:c457a709e6f2befea7e2996c991eda6d79705dd075f6521593ba6ebc1485b811",
                "sha256:c5cb72644b04e5e5abfb1e10a0e7eb75da6684ea0e60871652f348e412cf3b11",
                "sha256:cce46dd4717debfd2aab79d6d7f0cbdf6b1e982dc4d9bebad81658d59ede07c2",
                "sha256:cfdd1f90bcf373b00f4b2c55ea47868616fe2f779f792fc913fa82a3d64ffe43",
                "sha256:d88a279cbc5af613f73e86e19b3f63850f7a2e2736e249c51995dedcc830b1bb",
                "sha256:eba9a9227438da5e78fc8eee32f32eb35d9a50cf0a0bd937eb6275c7cc3015fe",
                "sha256:eee7b6a5f5b5af050cb7d66ab28179287b416f06d15a8974ac831437fec51336",
                "sha256:f41ac1c858687e53242828c9f59c2e7b0b95dbcd5bdd09c7e5d3c48b0f89a25a",
                "sha256:f8deaefefc3a589058df1b177275f79233e8b0eeee6734cf4336d80164ecd022",
                "sha256:fa78e919f3bd7d6d075db262aa41079b4c02da315c6043c6f43881e2ebcdd623",
                "sha256:fadb97d2e02dabdc15a0091591a972a938850d79ddde23d385d813c1731983f0"
            ],
            "version": "==3.1.1"
        },
        "pycparser": {
            "hashes": [
                "sha256:2d475327684562c3a96cc71adf7dc8c4f0565175cf86b6d7a404ff4c771f15f0",
                "sha256:7582ad22678f0fcd81102833f60ef8d0e57288b6b5fb00323d101be910e35705"
            ],
            "markers": "python_version >= '2.7' and python_version not in '3.0, 3.1, 3.2, 3.3'",
            "version": "==2.20"
        },
        "pygments": {
            "hashes": [
                "sha256:ccf3acacf3782cbed4a989426012f1c535c9a90d3a7fc3f16d231b9372d2b716",
                "sha256:f275b6c0909e5dafd2d6269a656aa90fa58ebf4a74f8fcf9053195d226b24a08"
            ],
            "markers": "python_version >= '3.5'",
            "version": "==2.7.3"
        },
        "pyparsing": {
            "hashes": [
                "sha256:c203ec8783bf771a155b207279b9bccb8dea02d8f0c9e5f8ead507bc3246ecc1",
                "sha256:ef9d7589ef3c200abe66653d3f1ab1033c3c419ae9b9bdb1240a85b024efc88b"
            ],
            "markers": "python_version >= '2.6' and python_version not in '3.0, 3.1, 3.2'",
            "version": "==2.4.7"
        },
        "pyreadline": {
            "hashes": [
                "sha256:4530592fc2e85b25b1a9f79664433da09237c1a270e4d78ea5aa3a2c7229e2d1",
                "sha256:65540c21bfe14405a3a77e4c085ecfce88724743a4ead47c66b84defcf82c32e",
                "sha256:9ce5fa65b8992dfa373bddc5b6e0864ead8f291c94fbfec05fbd5c836162e67b"
            ],
            "markers": "sys_platform == 'win32'",
            "version": "==2.1"
        },
        "python-dateutil": {
            "hashes": [
                "sha256:73ebfe9dbf22e832286dafa60473e4cd239f8592f699aa5adaf10050e6e1823c",
                "sha256:75bb3f31ea686f1197762692a9ee6a7550b59fc6ca3a1f4b5d7e32fb98e2da2a"
            ],
            "index": "pypi",
            "version": "==2.8.1"
        },
        "pytz": {
            "hashes": [
                "sha256:16962c5fb8db4a8f63a26646d8886e9d769b6c511543557bc84e9569fb9a9cb4",
                "sha256:180befebb1927b16f6b57101720075a984c019ac16b1b7575673bea42c6c3da5"
            ],
            "version": "==2020.5"
        },
        "pyyaml": {
            "hashes": [
                "sha256:06a0d7ba600ce0b2d2fe2e78453a470b5a6e000a985dd4a4e54e436cc36b0e97",
                "sha256:240097ff019d7c70a4922b6869d8a86407758333f02203e0fc6ff79c5dcede76",
                "sha256:4f4b913ca1a7319b33cfb1369e91e50354d6f07a135f3b901aca02aa95940bd2",
                "sha256:6034f55dab5fea9e53f436aa68fa3ace2634918e8b5994d82f3621c04ff5ed2e",
                "sha256:69f00dca373f240f842b2931fb2c7e14ddbacd1397d57157a9b005a6a9942648",
                "sha256:73f099454b799e05e5ab51423c7bcf361c58d3206fa7b0d555426b1f4d9a3eaf",
                "sha256:74809a57b329d6cc0fdccee6318f44b9b8649961fa73144a98735b0aaf029f1f",
                "sha256:7739fc0fa8205b3ee8808aea45e968bc90082c10aef6ea95e855e10abf4a37b2",
                "sha256:95f71d2af0ff4227885f7a6605c37fd53d3a106fcab511b8860ecca9fcf400ee",
                "sha256:ad9c67312c84def58f3c04504727ca879cb0013b2517c85a9a253f0cb6380c0a",
                "sha256:b8eac752c5e14d3eca0e6dd9199cd627518cb5ec06add0de9d32baeee6fe645d",
                "sha256:cc8955cfbfc7a115fa81d85284ee61147059a753344bc51098f3ccd69b0d7e0c",
                "sha256:d13155f591e6fcc1ec3b30685d50bf0711574e2c0dfffd7644babf8b5102ca1a"
            ],
            "index": "pypi",
            "version": "==5.3.1"
        },
        "redis": {
            "hashes": [
                "sha256:0e7e0cfca8660dea8b7d5cd8c4f6c5e29e11f31158c0b0ae91a397f00e5a05a2",
                "sha256:432b788c4530cfe16d8d943a09d40ca6c16149727e4afe8c2c9d5580c59d9f24"
            ],
            "markers": "python_version >= '2.7' and python_version not in '3.0, 3.1, 3.2, 3.3, 3.4'",
            "version": "==3.5.3"
        },
        "requests": {
            "hashes": [
                "sha256:27973dd4a904a4f13b263a19c866c13b92a39ed1c964655f025f3f8d3d75b804",
                "sha256:c210084e36a42ae6b9219e00e48287def368a26d03a048ddad7bfee44f75871e"
            ],
            "index": "pypi",
            "version": "==2.25.1"
        },
        "sentry-sdk": {
            "hashes": [
                "sha256:0a711ec952441c2ec89b8f5d226c33bc697914f46e876b44a4edd3e7864cf4d0",
                "sha256:737a094e49a529dd0fdcaafa9e97cf7c3d5eb964bd229821d640bc77f3502b3f"
            ],
            "index": "pypi",
            "version": "==0.19.5"
        },
        "six": {
            "hashes": [
                "sha256:30639c035cdb23534cd4aa2dd52c3bf48f06e5f4a941509c8bafd8ce11080259",
                "sha256:8b74bedcbbbaca38ff6d7491d76f2b06b3592611af620f8426e82dddb04a5ced"
            ],
            "markers": "python_version >= '2.7' and python_version not in '3.0, 3.1, 3.2'",
            "version": "==1.15.0"
        },
        "snowballstemmer": {
            "hashes": [
                "sha256:209f257d7533fdb3cb73bdbd24f436239ca3b2fa67d56f6ff88e86be08cc5ef0",
                "sha256:df3bac3df4c2c01363f3dd2cfa78cce2840a79b9f1c2d2de9ce8d31683992f52"
            ],
            "version": "==2.0.0"
        },
        "sortedcontainers": {
            "hashes": [
                "sha256:37257a32add0a3ee490bb170b599e93095eed89a55da91fa9f48753ea12fd73f",
                "sha256:59cc937650cf60d677c16775597c89a960658a09cf7c1a668f86e1e4464b10a1"
            ],
            "version": "==2.3.0"
        },
        "soupsieve": {
            "hashes": [
                "sha256:4bb21a6ee4707bf43b61230e80740e71bfe56e55d1f1f50924b087bb2975c851",
                "sha256:6dc52924dc0bc710a5d16794e6b3480b2c7c08b07729505feab2b2c16661ff6e"
            ],
            "markers": "python_version >= '3.0'",
            "version": "==2.1"
        },
        "sphinx": {
            "hashes": [
                "sha256:b4c750d546ab6d7e05bdff6ac24db8ae3e8b8253a3569b754e445110a0a12b66",
                "sha256:fc312670b56cb54920d6cc2ced455a22a547910de10b3142276495ced49231cb"
            ],
            "index": "pypi",
            "version": "==2.4.4"
        },
        "sphinxcontrib-applehelp": {
            "hashes": [
                "sha256:806111e5e962be97c29ec4c1e7fe277bfd19e9652fb1a4392105b43e01af885a",
                "sha256:a072735ec80e7675e3f432fcae8610ecf509c5f1869d17e2eecff44389cdbc58"
            ],
            "markers": "python_version >= '3.5'",
            "version": "==1.0.2"
        },
        "sphinxcontrib-devhelp": {
            "hashes": [
                "sha256:8165223f9a335cc1af7ffe1ed31d2871f325254c0423bc0c4c7cd1c1e4734a2e",
                "sha256:ff7f1afa7b9642e7060379360a67e9c41e8f3121f2ce9164266f61b9f4b338e4"
            ],
            "markers": "python_version >= '3.5'",
            "version": "==1.0.2"
        },
        "sphinxcontrib-htmlhelp": {
            "hashes": [
                "sha256:3c0bc24a2c41e340ac37c85ced6dafc879ab485c095b1d65d2461ac2f7cca86f",
                "sha256:e8f5bb7e31b2dbb25b9cc435c8ab7a79787ebf7f906155729338f3156d93659b"
            ],
            "markers": "python_version >= '3.5'",
            "version": "==1.0.3"
        },
        "sphinxcontrib-jsmath": {
            "hashes": [
                "sha256:2ec2eaebfb78f3f2078e73666b1415417a116cc848b72e5172e596c871103178",
                "sha256:a9925e4a4587247ed2191a22df5f6970656cb8ca2bd6284309578f2153e0c4b8"
            ],
            "markers": "python_version >= '3.5'",
            "version": "==1.0.1"
        },
        "sphinxcontrib-qthelp": {
            "hashes": [
                "sha256:4c33767ee058b70dba89a6fc5c1892c0d57a54be67ddd3e7875a18d14cba5a72",
                "sha256:bd9fc24bcb748a8d51fd4ecaade681350aa63009a347a8c14e637895444dfab6"
            ],
            "markers": "python_version >= '3.5'",
            "version": "==1.0.3"
        },
        "sphinxcontrib-serializinghtml": {
            "hashes": [
                "sha256:eaa0eccc86e982a9b939b2b82d12cc5d013385ba5eadcc7e4fed23f4405f77bc",
                "sha256:f242a81d423f59617a8e5cf16f5d4d74e28ee9a66f9e5b637a18082991db5a9a"
            ],
            "markers": "python_version >= '3.5'",
            "version": "==1.1.4"
        },
        "statsd": {
            "hashes": [
                "sha256:c610fb80347fca0ef62666d241bce64184bd7cc1efe582f9690e045c25535eaa",
                "sha256:e3e6db4c246f7c59003e51c9720a51a7f39a396541cb9b147ff4b14d15b5dd1f"
            ],
            "index": "pypi",
            "version": "==3.3.0"
        },
        "typing-extensions": {
            "hashes": [
                "sha256:7cb407020f00f7bfc3cb3e7881628838e69d8f3fcab2f64742a5e76b2f841918",
                "sha256:99d4073b617d30288f569d3f13d2bd7548c3a7e4c8de87db09a9d29bb3a4a60c",
                "sha256:dafc7639cde7f1b6e1acc0f457842a83e722ccca8eef5270af2d74792619a89f"
            ],
            "version": "==3.7.4.3"
        },
        "urllib3": {
            "hashes": [
                "sha256:19188f96923873c92ccb987120ec4acaa12f0461fa9ce5d3d0772bc965a39e08",
                "sha256:d8ff90d979214d7b4f8ce956e80f4028fc6860e4431f731ea4a8c08f23f99473"
            ],
            "markers": "python_version >= '2.7' and python_version not in '3.0, 3.1, 3.2, 3.3, 3.4' and python_version < '4'",
            "version": "==1.26.2"
        },
        "yarl": {
            "hashes": [
                "sha256:00d7ad91b6583602eb9c1d085a2cf281ada267e9a197e8b7cae487dadbfa293e",
                "sha256:0355a701b3998dcd832d0dc47cc5dedf3874f966ac7f870e0f3a6788d802d434",
                "sha256:15263c3b0b47968c1d90daa89f21fcc889bb4b1aac5555580d74565de6836366",
                "sha256:2ce4c621d21326a4a5500c25031e102af589edb50c09b321049e388b3934eec3",
                "sha256:31ede6e8c4329fb81c86706ba8f6bf661a924b53ba191b27aa5fcee5714d18ec",
                "sha256:324ba3d3c6fee56e2e0b0d09bf5c73824b9f08234339d2b788af65e60040c959",
                "sha256:329412812ecfc94a57cd37c9d547579510a9e83c516bc069470db5f75684629e",
                "sha256:4736eaee5626db8d9cda9eb5282028cc834e2aeb194e0d8b50217d707e98bb5c",
                "sha256:4953fb0b4fdb7e08b2f3b3be80a00d28c5c8a2056bb066169de00e6501b986b6",
                "sha256:4c5bcfc3ed226bf6419f7a33982fb4b8ec2e45785a0561eb99274ebbf09fdd6a",
                "sha256:547f7665ad50fa8563150ed079f8e805e63dd85def6674c97efd78eed6c224a6",
                "sha256:5b883e458058f8d6099e4420f0cc2567989032b5f34b271c0827de9f1079a424",
                "sha256:63f90b20ca654b3ecc7a8d62c03ffa46999595f0167d6450fa8383bab252987e",
                "sha256:68dc568889b1c13f1e4745c96b931cc94fdd0defe92a72c2b8ce01091b22e35f",
                "sha256:69ee97c71fee1f63d04c945f56d5d726483c4762845400a6795a3b75d56b6c50",
                "sha256:6d6283d8e0631b617edf0fd726353cb76630b83a089a40933043894e7f6721e2",
                "sha256:72a660bdd24497e3e84f5519e57a9ee9220b6f3ac4d45056961bf22838ce20cc",
                "sha256:73494d5b71099ae8cb8754f1df131c11d433b387efab7b51849e7e1e851f07a4",
                "sha256:7356644cbed76119d0b6bd32ffba704d30d747e0c217109d7979a7bc36c4d970",
                "sha256:8a9066529240171b68893d60dca86a763eae2139dd42f42106b03cf4b426bf10",
                "sha256:8aa3decd5e0e852dc68335abf5478a518b41bf2ab2f330fe44916399efedfae0",
                "sha256:97b5bdc450d63c3ba30a127d018b866ea94e65655efaf889ebeabc20f7d12406",
                "sha256:9ede61b0854e267fd565e7527e2f2eb3ef8858b301319be0604177690e1a3896",
                "sha256:b2e9a456c121e26d13c29251f8267541bd75e6a1ccf9e859179701c36a078643",
                "sha256:b5dfc9a40c198334f4f3f55880ecf910adebdcb2a0b9a9c23c9345faa9185721",
                "sha256:bafb450deef6861815ed579c7a6113a879a6ef58aed4c3a4be54400ae8871478",
                "sha256:c49ff66d479d38ab863c50f7bb27dee97c6627c5fe60697de15529da9c3de724",
                "sha256:ce3beb46a72d9f2190f9e1027886bfc513702d748047b548b05dab7dfb584d2e",
                "sha256:d26608cf178efb8faa5ff0f2d2e77c208f471c5a3709e577a7b3fd0445703ac8",
                "sha256:d597767fcd2c3dc49d6eea360c458b65643d1e4dbed91361cf5e36e53c1f8c96",
                "sha256:d5c32c82990e4ac4d8150fd7652b972216b204de4e83a122546dce571c1bdf25",
                "sha256:d8d07d102f17b68966e2de0e07bfd6e139c7c02ef06d3a0f8d2f0f055e13bb76",
                "sha256:e46fba844f4895b36f4c398c5af062a9808d1f26b2999c58909517384d5deda2",
                "sha256:e6b5460dc5ad42ad2b36cca524491dfcaffbfd9c8df50508bddc354e787b8dc2",
                "sha256:f040bcc6725c821a4c0665f3aa96a4d0805a7aaf2caf266d256b8ed71b9f041c",
                "sha256:f0b059678fd549c66b89bed03efcabb009075bd131c248ecdf087bdb6faba24a",
                "sha256:fcbb48a93e8699eae920f8d92f7160c03567b421bc17362a9ffbbd706a816f71"
            ],
            "markers": "python_version >= '3.6'",
            "version": "==1.6.3"
        }
    },
    "develop": {
        "appdirs": {
            "hashes": [
                "sha256:7d5d0167b2b1ba821647616af46a749d1c653740dd0d2415100fe26e27afdf41",
                "sha256:a841dacd6b99318a741b166adb07e19ee71a274450e68237b4650ca1055ab128"
            ],
            "version": "==1.4.4"
        },
        "attrs": {
            "hashes": [
                "sha256:31b2eced602aa8423c2aea9c76a724617ed67cf9513173fd3a4f03e3a929c7e6",
                "sha256:832aa3cde19744e49938b91fea06d69ecb9e649c93ba974535d08ad92164f700"
            ],
            "markers": "python_version >= '2.7' and python_version not in '3.0, 3.1, 3.2, 3.3'",
            "version": "==20.3.0"
        },
        "certifi": {
            "hashes": [
                "sha256:1a4995114262bffbc2413b159f2a1a480c969de6e6eb13ee966d470af86af59c",
                "sha256:719a74fb9e33b9bd44cc7f3a8d94bc35e4049deebe19ba7d8e108280cfd59830"
            ],
            "version": "==2020.12.5"
        },
        "cfgv": {
            "hashes": [
                "sha256:32e43d604bbe7896fe7c248a9c2276447dbef840feb28fe20494f62af110211d",
                "sha256:cf22deb93d4bcf92f345a5c3cd39d3d41d6340adc60c78bbbd6588c384fda6a1"
            ],
            "markers": "python_full_version >= '3.6.1'",
            "version": "==3.2.0"
        },
        "chardet": {
            "hashes": [
                "sha256:84ab92ed1c4d4f16916e05906b6b75a6c0fb5db821cc65e70cbd64a3e2a5eaae",
                "sha256:fc323ffcaeaed0e0a02bf4d117757b98aed530d9ed4531e3e15460124c106691"
            ],
            "version": "==3.0.4"
        },
        "coverage": {
            "hashes": [
                "sha256:08b3ba72bd981531fd557f67beee376d6700fba183b167857038997ba30dd297",
                "sha256:2757fa64e11ec12220968f65d086b7a29b6583d16e9a544c889b22ba98555ef1",
                "sha256:3102bb2c206700a7d28181dbe04d66b30780cde1d1c02c5f3c165cf3d2489497",
                "sha256:3498b27d8236057def41de3585f317abae235dd3a11d33e01736ffedb2ef8606",
                "sha256:378ac77af41350a8c6b8801a66021b52da8a05fd77e578b7380e876c0ce4f528",
                "sha256:38f16b1317b8dd82df67ed5daa5f5e7c959e46579840d77a67a4ceb9cef0a50b",
                "sha256:3911c2ef96e5ddc748a3c8b4702c61986628bb719b8378bf1e4a6184bbd48fe4",
                "sha256:3a3c3f8863255f3c31db3889f8055989527173ef6192a283eb6f4db3c579d830",
                "sha256:3b14b1da110ea50c8bcbadc3b82c3933974dbeea1832e814aab93ca1163cd4c1",
                "sha256:535dc1e6e68fad5355f9984d5637c33badbdc987b0c0d303ee95a6c979c9516f",
                "sha256:6f61319e33222591f885c598e3e24f6a4be3533c1d70c19e0dc59e83a71ce27d",
                "sha256:723d22d324e7997a651478e9c5a3120a0ecbc9a7e94071f7e1954562a8806cf3",
                "sha256:76b2775dda7e78680d688daabcb485dc87cf5e3184a0b3e012e1d40e38527cc8",
                "sha256:782a5c7df9f91979a7a21792e09b34a658058896628217ae6362088b123c8500",
                "sha256:7e4d159021c2029b958b2363abec4a11db0ce8cd43abb0d9ce44284cb97217e7",
                "sha256:8dacc4073c359f40fcf73aede8428c35f84639baad7e1b46fce5ab7a8a7be4bb",
                "sha256:8f33d1156241c43755137288dea619105477961cfa7e47f48dbf96bc2c30720b",
                "sha256:8ffd4b204d7de77b5dd558cdff986a8274796a1e57813ed005b33fd97e29f059",
                "sha256:93a280c9eb736a0dcca19296f3c30c720cb41a71b1f9e617f341f0a8e791a69b",
                "sha256:9a4f66259bdd6964d8cf26142733c81fb562252db74ea367d9beb4f815478e72",
                "sha256:9a9d4ff06804920388aab69c5ea8a77525cf165356db70131616acd269e19b36",
                "sha256:a2070c5affdb3a5e751f24208c5c4f3d5f008fa04d28731416e023c93b275277",
                "sha256:a4857f7e2bc6921dbd487c5c88b84f5633de3e7d416c4dc0bb70256775551a6c",
                "sha256:a607ae05b6c96057ba86c811d9c43423f35e03874ffb03fbdcd45e0637e8b631",
                "sha256:a66ca3bdf21c653e47f726ca57f46ba7fc1f260ad99ba783acc3e58e3ebdb9ff",
                "sha256:ab110c48bc3d97b4d19af41865e14531f300b482da21783fdaacd159251890e8",
                "sha256:b239711e774c8eb910e9b1ac719f02f5ae4bf35fa0420f438cdc3a7e4e7dd6ec",
                "sha256:be0416074d7f253865bb67630cf7210cbc14eb05f4099cc0f82430135aaa7a3b",
                "sha256:c46643970dff9f5c976c6512fd35768c4a3819f01f61169d8cdac3f9290903b7",
                "sha256:c5ec71fd4a43b6d84ddb88c1df94572479d9a26ef3f150cef3dacefecf888105",
                "sha256:c6e5174f8ca585755988bc278c8bb5d02d9dc2e971591ef4a1baabdf2d99589b",
                "sha256:c89b558f8a9a5a6f2cfc923c304d49f0ce629c3bd85cb442ca258ec20366394c",
                "sha256:cc44e3545d908ecf3e5773266c487ad1877be718d9dc65fc7eb6e7d14960985b",
                "sha256:cc6f8246e74dd210d7e2b56c76ceaba1cc52b025cd75dbe96eb48791e0250e98",
                "sha256:cd556c79ad665faeae28020a0ab3bda6cd47d94bec48e36970719b0b86e4dcf4",
                "sha256:ce6f3a147b4b1a8b09aae48517ae91139b1b010c5f36423fa2b866a8b23df879",
                "sha256:ceb499d2b3d1d7b7ba23abe8bf26df5f06ba8c71127f188333dddcf356b4b63f",
                "sha256:cef06fb382557f66d81d804230c11ab292d94b840b3cb7bf4450778377b592f4",
                "sha256:e448f56cfeae7b1b3b5bcd99bb377cde7c4eb1970a525c770720a352bc4c8044",
                "sha256:e52d3d95df81c8f6b2a1685aabffadf2d2d9ad97203a40f8d61e51b70f191e4e",
                "sha256:ee2f1d1c223c3d2c24e3afbb2dd38be3f03b1a8d6a83ee3d9eb8c36a52bee899",
                "sha256:f2c6888eada180814b8583c3e793f3f343a692fc802546eed45f40a001b1169f",
                "sha256:f51dbba78d68a44e99d484ca8c8f604f17e957c1ca09c3ebc2c7e3bbd9ba0448",
                "sha256:f54de00baf200b4539a5a092a759f000b5f45fd226d6d25a76b0dff71177a714",
                "sha256:fa10fee7e32213f5c7b0d6428ea92e3a3fdd6d725590238a3f92c0de1c78b9d2",
                "sha256:fabeeb121735d47d8eab8671b6b031ce08514c86b7ad8f7d5490a7b6dcd6267d",
                "sha256:fac3c432851038b3e6afe086f777732bcf7f6ebbfd90951fa04ee53db6d0bcdd",
                "sha256:fda29412a66099af6d6de0baa6bd7c52674de177ec2ad2630ca264142d69c6c7",
                "sha256:ff1330e8bc996570221b450e2d539134baa9465f5cb98aff0e0f73f34172e0ae"
            ],
            "index": "pypi",
            "version": "==5.3.1"
        },
        "coveralls": {
            "hashes": [
                "sha256:2301a19500b06649d2ec4f2858f9c69638d7699a4c63027c5d53daba666147cc",
                "sha256:b990ba1f7bc4288e63340be0433698c1efe8217f78c689d254c2540af3d38617"
            ],
            "index": "pypi",
            "version": "==2.2.0"
        },
        "distlib": {
            "hashes": [
                "sha256:8c09de2c67b3e7deef7184574fc060ab8a793e7adbb183d942c389c8b13c52fb",
                "sha256:edf6116872c863e1aa9d5bb7cb5e05a022c519a4594dc703843343a9ddd9bff1"
            ],
            "version": "==0.3.1"
        },
        "docopt": {
            "hashes": [
                "sha256:49b3a825280bd66b3aa83585ef59c4a8c82f2c8a522dbe754a8bc8d08c85c491"
            ],
            "version": "==0.6.2"
        },
        "filelock": {
            "hashes": [
                "sha256:18d82244ee114f543149c66a6e0c14e9c4f8a1044b5cdaadd0f82159d6a6ff59",
                "sha256:929b7d63ec5b7d6b71b0fa5ac14e030b3f70b75747cef1b10da9b879fef15836"
            ],
            "version": "==3.0.12"
        },
        "flake8": {
            "hashes": [
                "sha256:749dbbd6bfd0cf1318af27bf97a14e28e5ff548ef8e5b1566ccfb25a11e7c839",
                "sha256:aadae8761ec651813c24be05c6f7b4680857ef6afaae4651a4eccaef97ce6c3b"
            ],
            "index": "pypi",
            "version": "==3.8.4"
        },
        "flake8-annotations": {
            "hashes": [
                "sha256:3a377140556aecf11fa9f3bb18c10db01f5ea56dc79a730e2ec9b4f1f49e2055",
                "sha256:e17947a48a5b9f632fe0c72682fc797c385e451048e7dfb20139f448a074cb3e"
            ],
            "index": "pypi",
            "version": "==2.5.0"
        },
        "flake8-bugbear": {
            "hashes": [
                "sha256:528020129fea2dea33a466b9d64ab650aa3e5f9ffc788b70ea4bc6cf18283538",
                "sha256:f35b8135ece7a014bc0aee5b5d485334ac30a6da48494998cc1fabf7ec70d703"
            ],
            "index": "pypi",
            "version": "==20.11.1"
        },
        "flake8-docstrings": {
            "hashes": [
                "sha256:3d5a31c7ec6b7367ea6506a87ec293b94a0a46c0bce2bb4975b7f1d09b6f3717",
                "sha256:a256ba91bc52307bef1de59e2a009c3cf61c3d0952dbe035d6ff7208940c2edc"
            ],
            "index": "pypi",
            "version": "==1.5.0"
        },
        "flake8-import-order": {
            "hashes": [
                "sha256:90a80e46886259b9c396b578d75c749801a41ee969a235e163cfe1be7afd2543",
                "sha256:a28dc39545ea4606c1ac3c24e9d05c849c6e5444a50fb7e9cdd430fc94de6e92"
            ],
            "index": "pypi",
            "version": "==0.18.1"
        },
        "flake8-polyfill": {
            "hashes": [
                "sha256:12be6a34ee3ab795b19ca73505e7b55826d5f6ad7230d31b18e106400169b9e9",
                "sha256:e44b087597f6da52ec6393a709e7108b2905317d0c0b744cdca6208e670d8eda"
            ],
            "version": "==1.0.2"
        },
        "flake8-string-format": {
            "hashes": [
                "sha256:65f3da786a1461ef77fca3780b314edb2853c377f2e35069723348c8917deaa2",
                "sha256:812ff431f10576a74c89be4e85b8e075a705be39bc40c4b4278b5b13e2afa9af"
            ],
            "index": "pypi",
            "version": "==0.3.0"
        },
        "flake8-tidy-imports": {
            "hashes": [
                "sha256:52e5f2f987d3d5597538d5941153409ebcab571635835b78f522c7bf03ca23bc",
                "sha256:76e36fbbfdc8e3c5017f9a216c2855a298be85bc0631e66777f4e6a07a859dc4"
            ],
            "index": "pypi",
            "version": "==4.2.1"
        },
        "flake8-todo": {
            "hashes": [
                "sha256:6e4c5491ff838c06fe5a771b0e95ee15fc005ca57196011011280fc834a85915"
            ],
            "index": "pypi",
            "version": "==0.7"
        },
        "identify": {
            "hashes": [
<<<<<<< HEAD
                "sha256:7aef7a5104d6254c162990e54a203cdc0fd202046b6c415bd5d636472f6565c4",
                "sha256:b2c71bf9f5c482c389cef816f3a15f1c9d7429ad70f497d4a2e522442d80c6de"
            ],
            "markers": "python_version >= '2.7' and python_version not in '3.0, 3.1, 3.2, 3.3'",
            "version": "==1.5.11"
=======
                "sha256:18994e850ba50c37bcaed4832be8b354d6a06c8fb31f54e0e7ece76d32f69bc8",
                "sha256:892473bf12e655884132a3a32aca737a3cbefaa34a850ff52d501773a45837bc"
            ],
            "markers": "python_version >= '2.7' and python_version not in '3.0, 3.1, 3.2, 3.3'",
            "version": "==1.5.12"
>>>>>>> 844a1b66
        },
        "idna": {
            "hashes": [
                "sha256:b307872f855b18632ce0c21c5e45be78c0ea7ae4c15c828c20788b26921eb3f6",
                "sha256:b97d804b1e9b523befed77c48dacec60e6dcb0b5391d57af6a65a312a90648c0"
            ],
            "markers": "python_version >= '2.7' and python_version not in '3.0, 3.1, 3.2, 3.3'",
            "version": "==2.10"
        },
        "mccabe": {
            "hashes": [
                "sha256:ab8a6258860da4b6677da4bd2fe5dc2c659cff31b3ee4f7f5d64e79735b80d42",
                "sha256:dd8d182285a0fe56bace7f45b5e7d1a6ebcbf524e8f3bd87eb0f125271b8831f"
            ],
            "version": "==0.6.1"
        },
        "nodeenv": {
            "hashes": [
                "sha256:5304d424c529c997bc888453aeaa6362d242b6b4631e90f3d4bf1b290f1c84a9",
                "sha256:ab45090ae383b716c4ef89e690c41ff8c2b257b85b309f01f3654df3d084bd7c"
            ],
            "version": "==1.5.0"
        },
        "pep8-naming": {
            "hashes": [
                "sha256:a1dd47dd243adfe8a83616e27cf03164960b507530f155db94e10b36a6cd6724",
                "sha256:f43bfe3eea7e0d73e8b5d07d6407ab47f2476ccaeff6937c84275cd30b016738"
            ],
            "index": "pypi",
            "version": "==0.11.1"
        },
        "pre-commit": {
            "hashes": [
                "sha256:6c86d977d00ddc8a60d68eec19f51ef212d9462937acf3ea37c7adec32284ac0",
                "sha256:ee784c11953e6d8badb97d19bc46b997a3a9eded849881ec587accd8608d74a4"
            ],
            "index": "pypi",
            "version": "==2.9.3"
        },
        "pycodestyle": {
            "hashes": [
                "sha256:2295e7b2f6b5bd100585ebcb1f616591b652db8a741695b3d8f5d28bdc934367",
                "sha256:c58a7d2815e0e8d7972bf1803331fb0152f867bd89adf8a01dfd55085434192e"
            ],
            "markers": "python_version >= '2.7' and python_version not in '3.0, 3.1, 3.2, 3.3'",
            "version": "==2.6.0"
        },
        "pydocstyle": {
            "hashes": [
                "sha256:19b86fa8617ed916776a11cd8bc0197e5b9856d5433b777f51a3defe13075325",
                "sha256:aca749e190a01726a4fb472dd4ef23b5c9da7b9205c0a7857c06533de13fd678"
            ],
            "markers": "python_version >= '3.5'",
            "version": "==5.1.1"
        },
        "pyflakes": {
            "hashes": [
                "sha256:0d94e0e05a19e57a99444b6ddcf9a6eb2e5c68d3ca1e98e90707af8152c90a92",
                "sha256:35b2d75ee967ea93b55750aa9edbbf72813e06a66ba54438df2cfac9e3c27fc8"
            ],
            "markers": "python_version >= '2.7' and python_version not in '3.0, 3.1, 3.2, 3.3'",
            "version": "==2.2.0"
        },
        "pyyaml": {
            "hashes": [
                "sha256:06a0d7ba600ce0b2d2fe2e78453a470b5a6e000a985dd4a4e54e436cc36b0e97",
                "sha256:240097ff019d7c70a4922b6869d8a86407758333f02203e0fc6ff79c5dcede76",
                "sha256:4f4b913ca1a7319b33cfb1369e91e50354d6f07a135f3b901aca02aa95940bd2",
                "sha256:6034f55dab5fea9e53f436aa68fa3ace2634918e8b5994d82f3621c04ff5ed2e",
                "sha256:69f00dca373f240f842b2931fb2c7e14ddbacd1397d57157a9b005a6a9942648",
                "sha256:73f099454b799e05e5ab51423c7bcf361c58d3206fa7b0d555426b1f4d9a3eaf",
                "sha256:74809a57b329d6cc0fdccee6318f44b9b8649961fa73144a98735b0aaf029f1f",
                "sha256:7739fc0fa8205b3ee8808aea45e968bc90082c10aef6ea95e855e10abf4a37b2",
                "sha256:95f71d2af0ff4227885f7a6605c37fd53d3a106fcab511b8860ecca9fcf400ee",
                "sha256:ad9c67312c84def58f3c04504727ca879cb0013b2517c85a9a253f0cb6380c0a",
                "sha256:b8eac752c5e14d3eca0e6dd9199cd627518cb5ec06add0de9d32baeee6fe645d",
                "sha256:cc8955cfbfc7a115fa81d85284ee61147059a753344bc51098f3ccd69b0d7e0c",
                "sha256:d13155f591e6fcc1ec3b30685d50bf0711574e2c0dfffd7644babf8b5102ca1a"
            ],
            "index": "pypi",
            "version": "==5.3.1"
        },
        "requests": {
            "hashes": [
                "sha256:27973dd4a904a4f13b263a19c866c13b92a39ed1c964655f025f3f8d3d75b804",
                "sha256:c210084e36a42ae6b9219e00e48287def368a26d03a048ddad7bfee44f75871e"
            ],
            "index": "pypi",
            "version": "==2.25.1"
        },
        "six": {
            "hashes": [
                "sha256:30639c035cdb23534cd4aa2dd52c3bf48f06e5f4a941509c8bafd8ce11080259",
                "sha256:8b74bedcbbbaca38ff6d7491d76f2b06b3592611af620f8426e82dddb04a5ced"
            ],
            "markers": "python_version >= '2.7' and python_version not in '3.0, 3.1, 3.2'",
            "version": "==1.15.0"
        },
        "snowballstemmer": {
            "hashes": [
                "sha256:209f257d7533fdb3cb73bdbd24f436239ca3b2fa67d56f6ff88e86be08cc5ef0",
                "sha256:df3bac3df4c2c01363f3dd2cfa78cce2840a79b9f1c2d2de9ce8d31683992f52"
            ],
            "version": "==2.0.0"
        },
        "toml": {
            "hashes": [
                "sha256:806143ae5bfb6a3c6e736a764057db0e6a0e05e338b5630894a5f779cabb4f9b",
                "sha256:b3bda1d108d5dd99f4a20d24d9c348e91c4db7ab1b749200bded2f839ccbe68f"
            ],
            "markers": "python_version >= '2.6' and python_version not in '3.0, 3.1, 3.2'",
            "version": "==0.10.2"
        },
        "urllib3": {
            "hashes": [
                "sha256:19188f96923873c92ccb987120ec4acaa12f0461fa9ce5d3d0772bc965a39e08",
                "sha256:d8ff90d979214d7b4f8ce956e80f4028fc6860e4431f731ea4a8c08f23f99473"
            ],
            "markers": "python_version >= '2.7' and python_version not in '3.0, 3.1, 3.2, 3.3, 3.4' and python_version < '4'",
            "version": "==1.26.2"
        },
        "virtualenv": {
            "hashes": [
                "sha256:205a7577275dd0d9223c730dd498e21a8910600085c3dee97412b041fc4b853b",
                "sha256:7992b8de87e544a4ab55afc2240bf8388c4e3b5765d03784dad384bfdf9097ee"
            ],
            "markers": "python_version >= '2.7' and python_version not in '3.0, 3.1, 3.2, 3.3'",
            "version": "==20.3.0"
        }
    }
}<|MERGE_RESOLUTION|>--- conflicted
+++ resolved
@@ -997,19 +997,11 @@
         },
         "identify": {
             "hashes": [
-<<<<<<< HEAD
-                "sha256:7aef7a5104d6254c162990e54a203cdc0fd202046b6c415bd5d636472f6565c4",
-                "sha256:b2c71bf9f5c482c389cef816f3a15f1c9d7429ad70f497d4a2e522442d80c6de"
-            ],
-            "markers": "python_version >= '2.7' and python_version not in '3.0, 3.1, 3.2, 3.3'",
-            "version": "==1.5.11"
-=======
                 "sha256:18994e850ba50c37bcaed4832be8b354d6a06c8fb31f54e0e7ece76d32f69bc8",
                 "sha256:892473bf12e655884132a3a32aca737a3cbefaa34a850ff52d501773a45837bc"
             ],
             "markers": "python_version >= '2.7' and python_version not in '3.0, 3.1, 3.2, 3.3'",
             "version": "==1.5.12"
->>>>>>> 844a1b66
         },
         "idna": {
             "hashes": [
