import asyncio
import datetime
import logging
import re
from typing import Mapping, Optional, Union

import discord.errors
from dateutil.relativedelta import relativedelta
<<<<<<< HEAD
from discord import Colour, DMChannel, Member, Message, NotFound, TextChannel
from discord.ext.commands import Bot, Cog
=======
from discord import Colour, DMChannel, Member, Message, TextChannel
from discord.ext.commands import Cog
>>>>>>> 10a39501

from bot.bot import Bot
from bot.cogs.moderation import ModLog
from bot.constants import (
    Channels, Colours,
    Filter, Icons, URLs
)
from bot.utils.scheduling import Scheduler
from bot.utils.time import wait_until

log = logging.getLogger(__name__)

INVITE_RE = re.compile(
    r"(?:discord(?:[\.,]|dot)gg|"                     # Could be discord.gg/
    r"discord(?:[\.,]|dot)com(?:\/|slash)invite|"     # or discord.com/invite/
    r"discordapp(?:[\.,]|dot)com(?:\/|slash)invite|"  # or discordapp.com/invite/
    r"discord(?:[\.,]|dot)me|"                        # or discord.me
    r"discord(?:[\.,]|dot)io"                         # or discord.io.
    r")(?:[\/]|slash)"                                # / or 'slash'
    r"([a-zA-Z0-9]+)",                                # the invite code itself
    flags=re.IGNORECASE
)

URL_RE = re.compile(r"(https?://[^\s]+)", flags=re.IGNORECASE)
ZALGO_RE = re.compile(r"[\u0300-\u036F\u0489]")

WORD_WATCHLIST_PATTERNS = [
    re.compile(fr'\b{expression}\b', flags=re.IGNORECASE) for expression in Filter.word_watchlist
]
TOKEN_WATCHLIST_PATTERNS = [
    re.compile(fr'{expression}', flags=re.IGNORECASE) for expression in Filter.token_watchlist
]

OFFENSIVE_MSG_DELETE_TIME = datetime.timedelta(days=Filter.offensive_msg_delete_time)


class Filtering(Cog, Scheduler):
    """Filtering out invites, blacklisting domains, and warning us of certain regular expressions."""

    def __init__(self, bot: Bot):
        self.bot = bot
        super().__init__()

        staff_mistake_str = "If you believe this was a mistake, please let staff know!"
        self.filters = {
            "filter_zalgo": {
                "enabled": Filter.filter_zalgo,
                "function": self._has_zalgo,
                "type": "filter",
                "content_only": True,
                "user_notification": Filter.notify_user_zalgo,
                "notification_msg": (
                    "Your post has been removed for abusing Unicode character rendering (aka Zalgo text). "
                    f"{staff_mistake_str}"
                ),
                "schedule_deletion": False
            },
            "filter_invites": {
                "enabled": Filter.filter_invites,
                "function": self._has_invites,
                "type": "filter",
                "content_only": True,
                "user_notification": Filter.notify_user_invites,
                "notification_msg": (
                    f"Per Rule 6, your invite link has been removed. {staff_mistake_str}\n\n"
                    r"Our server rules can be found here: <https://pythondiscord.com/pages/rules>"
                ),
                "schedule_deletion": False
            },
            "filter_domains": {
                "enabled": Filter.filter_domains,
                "function": self._has_urls,
                "type": "filter",
                "content_only": True,
                "user_notification": Filter.notify_user_domains,
                "notification_msg": (
                    f"Your URL has been removed because it matched a blacklisted domain. {staff_mistake_str}"
                ),
                "schedule_deletion": False
            },
            "watch_rich_embeds": {
                "enabled": Filter.watch_rich_embeds,
                "function": self._has_rich_embed,
                "type": "watchlist",
                "content_only": False,
                "schedule_deletion": False
            },
            "watch_words": {
                "enabled": Filter.watch_words,
                "function": self._has_watchlist_words,
                "type": "watchlist",
                "content_only": True,
                "schedule_deletion": True
            },
            "watch_tokens": {
                "enabled": Filter.watch_tokens,
                "function": self._has_watchlist_tokens,
                "type": "watchlist",
                "content_only": True,
                "schedule_deletion": True
            },
        }

        self.deletion_task = None
        self.bot.loop.create_task(self.reschedule_offensive_msg_deletion())

    @property
    def mod_log(self) -> ModLog:
        """Get currently loaded ModLog cog instance."""
        return self.bot.get_cog("ModLog")

    @Cog.listener()
    async def on_message(self, msg: Message) -> None:
        """Invoke message filter for new messages."""
        await self._filter_message(msg)

    @Cog.listener()
    async def on_message_edit(self, before: Message, after: Message) -> None:
        """
        Invoke message filter for message edits.

        If there have been multiple edits, calculate the time delta from the previous edit.
        """
        if not before.edited_at:
            delta = relativedelta(after.edited_at, before.created_at).microseconds
        else:
            delta = relativedelta(after.edited_at, before.edited_at).microseconds
        await self._filter_message(after, delta)

    async def _filter_message(self, msg: Message, delta: Optional[int] = None) -> None:
        """Filter the input message to see if it violates any of our rules, and then respond accordingly."""
        # Should we filter this message?
        role_whitelisted = False

        if type(msg.author) is Member:  # Only Member has roles, not User.
            for role in msg.author.roles:
                if role.id in Filter.role_whitelist:
                    role_whitelisted = True

        filter_message = (
            msg.channel.id not in Filter.channel_whitelist  # Channel not in whitelist
            and not role_whitelisted                        # Role not in whitelist
            and not msg.author.bot                          # Author not a bot
        )

        # If none of the above, we can start filtering.
        if filter_message:
            for filter_name, _filter in self.filters.items():
                # Is this specific filter enabled in the config?
                if _filter["enabled"]:
                    # Double trigger check for the embeds filter
                    if filter_name == "watch_rich_embeds":
                        # If the edit delta is less than 0.001 seconds, then we're probably dealing
                        # with a double filter trigger.
                        if delta is not None and delta < 100:
                            continue

                    # Does the filter only need the message content or the full message?
                    if _filter["content_only"]:
                        match = await _filter["function"](msg.content)
                    else:
                        match = await _filter["function"](msg)

                    if match:
                        # If this is a filter (not a watchlist), we should delete the message.
                        if _filter["type"] == "filter":
                            try:
                                # Embeds (can?) trigger both the `on_message` and `on_message_edit`
                                # event handlers, triggering filtering twice for the same message.
                                #
                                # If `on_message`-triggered filtering already deleted the message
                                # then `on_message_edit`-triggered filtering will raise exception
                                # since the message no longer exists.
                                #
                                # In addition, to avoid sending two notifications to the user, the
                                # logs, and mod_alert, we return if the message no longer exists.
                                await msg.delete()
                            except discord.errors.NotFound:
                                return

                            # Notify the user if the filter specifies
                            if _filter["user_notification"]:
                                await self.notify_member(msg.author, _filter["notification_msg"], msg.channel)

                        # If the message is classed as offensive, we store it in the site db and
                        # it will be deleted it after one week.
                        if _filter["schedule_deletion"]:
                            delete_date = msg.created_at + OFFENSIVE_MSG_DELETE_TIME
                            await self.bot.api_client.post(
                                'bot/offensive-message',
                                json={
                                    'id': msg.id,
                                    'channel_id': msg.channel.id,
                                    'delete_date': delete_date.isoformat()[:-1]
                                }
                            )
                            log.trace(f"Offensive message will be deleted on "
                                      f"{delete_date.isoformat()}")

                        if isinstance(msg.channel, DMChannel):
                            channel_str = "via DM"
                        else:
                            channel_str = f"in {msg.channel.mention}"

                        # Word and match stats for watch_words and watch_tokens
                        if filter_name in ("watch_words", "watch_tokens"):
                            surroundings = match.string[max(match.start() - 10, 0): match.end() + 10]
                            message_content = (
                                f"**Match:** '{match[0]}'\n"
                                f"**Location:** '...{surroundings}...'\n"
                                f"\n**Original Message:**\n{msg.content}"
                            )
                        else:  # Use content of discord Message
                            message_content = msg.content

                        message = (
                            f"The {filter_name} {_filter['type']} was triggered "
                            f"by **{msg.author}** "
                            f"(`{msg.author.id}`) {channel_str} with [the "
                            f"following message]({msg.jump_url}):\n\n"
                            f"{message_content}"
                        )

                        log.debug(message)

                        additional_embeds = None
                        additional_embeds_msg = None

                        if filter_name == "filter_invites":
                            additional_embeds = []
                            for invite, data in match.items():
                                embed = discord.Embed(description=(
                                    f"**Members:**\n{data['members']}\n"
                                    f"**Active:**\n{data['active']}"
                                ))
                                embed.set_author(name=data["name"])
                                embed.set_thumbnail(url=data["icon"])
                                embed.set_footer(text=f"Guild Invite Code: {invite}")
                                additional_embeds.append(embed)
                            additional_embeds_msg = "For the following guild(s):"

                        elif filter_name == "watch_rich_embeds":
                            additional_embeds = msg.embeds
                            additional_embeds_msg = "With the following embed(s):"

                        # Send pretty mod log embed to mod-alerts
                        await self.mod_log.send_log_message(
                            icon_url=Icons.filtering,
                            colour=Colour(Colours.soft_red),
                            title=f"{_filter['type'].title()} triggered!",
                            text=message,
                            thumbnail=msg.author.avatar_url_as(static_format="png"),
                            channel_id=Channels.mod_alerts,
                            ping_everyone=Filter.ping_everyone,
                            additional_embeds=additional_embeds,
                            additional_embeds_msg=additional_embeds_msg
                        )

                        break  # We don't want multiple filters to trigger

    @staticmethod
    async def _has_watchlist_words(text: str) -> Union[bool, re.Match]:
        """
        Returns True if the text contains one of the regular expressions from the word_watchlist in our filter config.

        Only matches words with boundaries before and after the expression.
        """
        for regex_pattern in WORD_WATCHLIST_PATTERNS:
            match = regex_pattern.search(text)
            if match:
                return match  # match objects always have a boolean value of True

        return False

    @staticmethod
    async def _has_watchlist_tokens(text: str) -> Union[bool, re.Match]:
        """
        Returns True if the text contains one of the regular expressions from the token_watchlist in our filter config.

        This will match the expression even if it does not have boundaries before and after.
        """
        for regex_pattern in TOKEN_WATCHLIST_PATTERNS:
            match = regex_pattern.search(text)
            if match:

                # Make sure it's not a URL
                if not URL_RE.search(text):
                    return match  # match objects always have a boolean value of True

        return False

    @staticmethod
    async def _has_urls(text: str) -> bool:
        """Returns True if the text contains one of the blacklisted URLs from the config file."""
        if not URL_RE.search(text):
            return False

        text = text.lower()

        for url in Filter.domain_blacklist:
            if url.lower() in text:
                return True

        return False

    @staticmethod
    async def _has_zalgo(text: str) -> bool:
        """
        Returns True if the text contains zalgo characters.

        Zalgo range is \u0300 – \u036F and \u0489.
        """
        return bool(ZALGO_RE.search(text))

    async def _has_invites(self, text: str) -> Union[dict, bool]:
        """
        Checks if there's any invites in the text content that aren't in the guild whitelist.

        If any are detected, a dictionary of invite data is returned, with a key per invite.
        If none are detected, False is returned.

        Attempts to catch some of common ways to try to cheat the system.
        """
        # Remove backslashes to prevent escape character aroundfuckery like
        # discord\.gg/gdudes-pony-farm
        text = text.replace("\\", "")

        invites = INVITE_RE.findall(text)
        invite_data = dict()
        for invite in invites:
            if invite in invite_data:
                continue

            response = await self.bot.http_session.get(
                f"{URLs.discord_invite_api}/{invite}", params={"with_counts": "true"}
            )
            response = await response.json()
            guild = response.get("guild")
            if guild is None:
                # Lack of a "guild" key in the JSON response indicates either an group DM invite, an
                # expired invite, or an invalid invite. The API does not currently differentiate
                # between invalid and expired invites
                return True

            guild_id = int(guild.get("id"))

            if guild_id not in Filter.guild_invite_whitelist:
                guild_icon_hash = guild["icon"]
                guild_icon = (
                    "https://cdn.discordapp.com/icons/"
                    f"{guild_id}/{guild_icon_hash}.png?size=512"
                )

                invite_data[invite] = {
                    "name": guild["name"],
                    "icon": guild_icon,
                    "members": response["approximate_member_count"],
                    "active": response["approximate_presence_count"]
                }

        return invite_data if invite_data else False

    @staticmethod
    async def _has_rich_embed(msg: Message) -> bool:
        """Determines if `msg` contains any rich embeds not auto-generated from a URL."""
        if msg.embeds:
            for embed in msg.embeds:
                if embed.type == "rich":
                    urls = URL_RE.findall(msg.content)
                    if not embed.url or embed.url not in urls:
                        # If `embed.url` does not exist or if `embed.url` is not part of the content
                        # of the message, it's unlikely to be an auto-generated embed by Discord.
                        return True
                    else:
                        log.trace(
                            "Found a rich embed sent by a regular user account, "
                            "but it was likely just an automatic URL embed."
                        )
                        return False
        return False

    async def notify_member(self, filtered_member: Member, reason: str, channel: TextChannel) -> None:
        """
        Notify filtered_member about a moderation action with the reason str.

        First attempts to DM the user, fall back to in-channel notification if user has DMs disabled
        """
        try:
            await filtered_member.send(reason)
        except discord.errors.Forbidden:
            await channel.send(f"{filtered_member.mention} {reason}")

    async def _scheduled_task(self, msg: dict) -> None:
        """A coroutine which delete the offensive message once the delete date is reached."""
        delete_at = datetime.datetime.fromisoformat(msg['delete_date'][:-1])

        await wait_until(delete_at)
        await self.delete_offensive_msg(msg)

        self.cancel_task(msg['id'])

    async def reschedule_offensive_msg_deletion(self) -> None:
        """Get all the pending message deletion from the API and reschedule them."""
        await self.bot.wait_until_ready()
        response = await self.bot.api_client.get(
            'bot/offensive-message',
        )

        now = datetime.datetime.utcnow()
        loop = asyncio.get_event_loop()

        for msg in response:
            delete_at = datetime.datetime.fromisoformat(msg['delete_date'][:-1])

            if delete_at < now:
                await self.delete_offensive_msg(msg)
            else:
                self.schedule_task(loop, msg['id'], msg)

    async def delete_offensive_msg(self, msg: Mapping[str, str]) -> None:
        """Delete an offensive message, and then delete it from the db."""
        try:
            channel = self.bot.get_channel(msg['channel_id'])
            if channel:
                msg_obj = await channel.fetch_message(msg['id'])
                await msg_obj.delete()
        except NotFound:
            log.info(f"Tried to delete message {msg['id']}, but the message can't be found "
                     f"(it has been probably already deleted).")

        await self.bot.api_client.delete(f'bot/offensive-message/{msg["id"]}')
        log.info(f"Deleted the offensive message with id {msg['id']}.")


def setup(bot: Bot) -> None:
    """Load the Filtering cog."""
    bot.add_cog(Filtering(bot))<|MERGE_RESOLUTION|>--- conflicted
+++ resolved
@@ -6,13 +6,8 @@
 
 import discord.errors
 from dateutil.relativedelta import relativedelta
-<<<<<<< HEAD
 from discord import Colour, DMChannel, Member, Message, NotFound, TextChannel
 from discord.ext.commands import Bot, Cog
-=======
-from discord import Colour, DMChannel, Member, Message, TextChannel
-from discord.ext.commands import Cog
->>>>>>> 10a39501
 
 from bot.bot import Bot
 from bot.cogs.moderation import ModLog
