import logging
import random
import typing
from asyncio import Lock
from functools import wraps
from weakref import WeakValueDictionary

from discord import Colour, Embed
from discord.ext import commands
from discord.ext.commands import CheckFailure, Context

from bot.constants import ERROR_REPLIES
from bot.utils.checks import in_channel_check, with_role_check, without_role_check

log = logging.getLogger(__name__)


class InChannelCheckFailure(CheckFailure):
    pass


def in_channel(*channels: int, bypass_roles: typing.Container[int] = None):
    """
    Checks that the message is in a whitelisted channel or optionally has a bypass role.
    """
    def predicate(ctx: Context):
        if ctx.channel.id in channels:
            log.debug(f"{ctx.author} tried to call the '{ctx.command.name}' command. "
                      f"The command was used in a whitelisted channel.")
            return True

        if bypass_roles:
            if any(r.id in bypass_roles for r in ctx.author.roles):
                log.debug(f"{ctx.author} tried to call the '{ctx.command.name}' command. "
                          f"The command was not used in a whitelisted channel, "
                          f"but the author had a role to bypass the in_channel check.")
                return True

        log.debug(f"{ctx.author} tried to call the '{ctx.command.name}' command. "
                  f"The in_channel check failed.")

        channels_str = ', '.join(f"<#{c_id}>" for c_id in channels)
        raise InChannelCheckFailure(
            f"Sorry, but you may only use this command within {channels_str}."
        )

    return commands.check(predicate)


def with_role(*role_ids: int):
    """
    Returns True if the user has any one
    of the roles in role_ids.
    """

    async def predicate(ctx: Context):
        return with_role_check(ctx, *role_ids)
    return commands.check(predicate)


def without_role(*role_ids: int):
    """
    Returns True if the user does not have any
    of the roles in role_ids.
    """

    async def predicate(ctx: Context):
        return without_role_check(ctx, *role_ids)
    return commands.check(predicate)


<<<<<<< HEAD
def in_channel(channel_id):
    """
    Checks if the command was executed
    inside of the specified channel.
    """

    async def predicate(ctx: Context):
        return in_channel_check(ctx, channel_id)
    return commands.check(predicate)


=======
>>>>>>> cc2f4840
def locked():
    """
    Allows the user to only run one instance of the decorated command at a time.
    Subsequent calls to the command from the same author are
    ignored until the command has completed invocation.

    This decorator has to go before (below) the `command` decorator.
    """

    def wrap(func):
        func.__locks = WeakValueDictionary()

        @wraps(func)
        async def inner(self, ctx, *args, **kwargs):
            lock = func.__locks.setdefault(ctx.author.id, Lock())
            if lock.locked():
                embed = Embed()
                embed.colour = Colour.red()

                log.debug(f"User tried to invoke a locked command.")
                embed.description = (
                    "You're already using this command. Please wait until it is done before you use it again."
                )
                embed.title = random.choice(ERROR_REPLIES)
                await ctx.send(embed=embed)
                return

            async with func.__locks.setdefault(ctx.author.id, Lock()):
                return await func(self, ctx, *args, **kwargs)
        return inner
    return wrap<|MERGE_RESOLUTION|>--- conflicted
+++ resolved
@@ -69,7 +69,6 @@
     return commands.check(predicate)
 
 
-<<<<<<< HEAD
 def in_channel(channel_id):
     """
     Checks if the command was executed
@@ -81,8 +80,6 @@
     return commands.check(predicate)
 
 
-=======
->>>>>>> cc2f4840
 def locked():
     """
     Allows the user to only run one instance of the decorated command at a time.
