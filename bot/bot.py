--- conflicted
+++ resolved
@@ -2,12 +2,8 @@
 import logging
 import socket
 import warnings
-<<<<<<< HEAD
-from typing import List, Optional
-=======
 from collections import defaultdict
-from typing import Dict, Optional
->>>>>>> 23c8898f
+from typing import Dict, List, Optional
 
 import aiohttp
 import discord
@@ -52,18 +48,12 @@
 
         self.stats = AsyncStatsClient(self.loop, statsd_url, 8125, prefix="bot")
 
-<<<<<<< HEAD
         # All tasks that need to block closing until finished
         self.closing_tasks: List[asyncio.Task] = []
 
-    async def _create_redis_session(self) -> None:
-        """
-        Create the Redis connection pool, and then open the redis event gate.
-=======
     async def cache_filter_list_data(self) -> None:
         """Cache all the data in the FilterList on the site."""
         full_cache = await self.api_client.get('bot/filter-lists')
->>>>>>> 23c8898f
 
         for item in full_cache:
             self.insert_item_into_filter_list_cache(item)
