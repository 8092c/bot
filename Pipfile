--- conflicted
+++ resolved
@@ -25,11 +25,7 @@
 python-dateutil = "~=2.8"
 python-frontmatter = "~=1.0.0"
 pyyaml = "~=5.1"
-<<<<<<< HEAD
-=======
 regex = "==2021.4.4"
-requests = "~=2.22"
->>>>>>> 51af1369
 sentry-sdk = "~=0.19"
 statsd = "~=3.3"
 
